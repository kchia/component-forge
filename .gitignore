--- conflicted
+++ resolved
@@ -94,13 +94,6 @@
 yarn-error.log*
 lerna-debug.log*
 .pnpm-debug.log*
-<<<<<<< HEAD
-# Lock files SHOULD be committed for reproducible builds
-# package-lock.json, yarn.lock, pnpm-lock.yaml are intentionally NOT ignored
-=======
-yarn.lock
-pnpm-lock.yaml
->>>>>>> 110ef1c8
 .next/
 out/
 dist/
