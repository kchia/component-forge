--- conflicted
+++ resolved
@@ -108,16 +108,12 @@
 
       // Store export info in workflow store
       setExportInfo(result.exportId, result.summary.exportedAt);
-<<<<<<< HEAD
       
       // Mark requirements step as completed
       completeStep(WorkflowStep.REQUIREMENTS);
       
       setShowExportPreview(false);
       
-=======
-
->>>>>>> 5f60d697
       // Navigate to patterns page
       router.push(`/patterns?exportId=${result.exportId}`);
     } catch (err) {
